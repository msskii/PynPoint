--- conflicted
+++ resolved
@@ -156,7 +156,7 @@
     first_index : int
         First image index of the current subset.
     optional_attrs : list
-        Any additional non-static attributes to be added to the attributes list 
+        Any additional non-static attributes to be added to the attributes list
         can be added as a list of tuples with key (str) and value
 
     Returns
@@ -171,12 +171,8 @@
         image_out_port.append_attribute_data('INDEX', item)
 
     image_out_port.append_attribute_data('FILES', fits_file)
-<<<<<<< HEAD
-=======
-    image_out_port.add_attribute('PIXSCALE', pixscale, static=True)
-    
+
     for (key,value) in optional_attrs:
         image_out_port.add_attribute(key,value,static=False)
->>>>>>> 1cac2361
 
     return first_index + nimages