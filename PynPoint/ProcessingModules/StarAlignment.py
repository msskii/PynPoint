"""
Modules for locating, aligning, and centering of the star.
"""

import math

import warnings
import numpy as np
import cv2

from skimage.feature import register_translation
from skimage.transform import rescale
from scipy.ndimage import fourier_shift
from scipy.ndimage import shift
from scipy.optimize import curve_fit

from PynPoint.Core.Processing import ProcessingModule
from PynPoint.Util.ModuleTools import memory_frames


class StarExtractionModule(ProcessingModule):
    """
    Module to locate the position of the star in each image and to crop all the
    images around this position.
    """

    def __init__(self,
                 name_in="star_cutting",
                 image_in_tag="im_arr",
                 image_out_tag="im_arr_crop",
                 image_size=2.,
                 fwhm_star=0.2,
                 position=None):
        """
        Constructor of StarExtractionModule.

        :param name_in: Unique name of the module instance.
        :type name_in: str
        :param image_in_tag: Tag of the database entry that is read as input.
        :type image_in_tag: str
        :param image_out_tag: Tag of the database entry that is written as output. Should be
                              different from *image_in_tag*. If *image_out_tag* and/or *image_size*
                              is set to None then only the STAR_POSITION attributes will be written
                              to *image_in_tag* and *image_out_tag* is not used.
        :type image_out_tag: str
        :param image_size: Cropped image size (arcsec). If *image_out_tag* and/or *image_size* is
                           set to None then only the STAR_POSITION attributes will be written to
                           *image_in_tag* and *image_out_tag* is not used.
        :type image_size: float
        :param fwhm_star: Full width at half maximum (arcsec) of the Gaussian kernel that is used
                          to convolve the images.
        :type fwhm_star: float
        :param position: Subframe that is selected to search for the star. The tuple can contain a
                         single position (pix) and size (arcsec) as (pos_x, pos_y, size), or the
                         position and size can be defined for each image separately in which case
                         the tuple should be 2D (nframes x 3). Setting *position* to None will use
                         the full image to search for the star. If *position=(None, None, size)*
                         then the center of the image will be used.
        :type position: tuple, float

        :return: None
        """

        super(StarExtractionModule, self).__init__(name_in)

        self.m_image_in_port = self.add_input_port(image_in_tag)
        if image_out_tag is None:
            self.m_image_out_port = None
        else:
            self.m_image_out_port = self.add_output_port(image_out_tag)
        self.m_position_out_port = self.add_output_port(image_in_tag)

        self.m_image_size = image_size
        self.m_fwhm_star = fwhm_star
        self.m_position = position
        self.m_count = 0

    def run(self):
        """
        Run method of the module. Locates the position of the star (only pixel precision) by
        selecting the highest pixel value. A Gaussian kernel with a FWHM similar to the PSF is
        used to smooth away the contribution of bad pixels which may have higher values than the
        peak of the PSF. Images are cropped and written to an output port. The position of the
        star is attached to the input images as the non-static attribute STAR_POSITION (y, x).

        :return: None
        """

        pixscale = self.m_image_in_port.get_attribute("PIXSCALE")

        if self.m_position is not None:
            self.m_position = np.asarray(self.m_position)

            if self.m_position.ndim == 2 and \
                    self.m_position.shape[0] != self.m_image_in_port.get_shape()[0]:
                raise ValueError("Either a single 'position' should be specified or an array "
                                 "equal in size to the number of images in 'image_in_tag'.")

            if self.m_position[0] is None and self.m_position[1] is None:
                npix = self.m_image_in_port.get_shape()[1]
                self.m_position[0] = npix/2.
                self.m_position[1] = npix/2.

        if self.m_image_size is not None:
            psf_radius = int((self.m_image_size/2.)/pixscale)

        self.m_fwhm_star /= pixscale
        self.m_fwhm_star = int(self.m_fwhm_star)

        star = []

        def _crop_image(image):
            sigma = self.m_fwhm_star/math.sqrt(8.*math.log(2.))
            kernel = (self.m_fwhm_star*2 + 1, self.m_fwhm_star*2 + 1)

            if self.m_position is None:
                subimage = image

            elif self.m_position[2] is None:
                pos_x = self.m_position[0]
                pos_y = self.m_position[1]
                subimage = image
                width = np.shape(image)[0]

            else:
                if self.m_position.ndim == 1:
                    pos_x = self.m_position[0]
                    pos_y = self.m_position[1]
                    width = self.m_position[2]/pixscale

                    if pos_x > self.m_image_in_port.get_shape()[1] or \
                            pos_y > self.m_image_in_port.get_shape()[2]:
                        raise ValueError('The specified position is outside the image.')

                elif self.m_position.ndim == 2:
                    pos_x = self.m_position[self.m_count, 0]
                    pos_y = self.m_position[self.m_count, 1]
                    width = self.m_position[self.m_count, 2]/pixscale

                if pos_y <= width/2. or pos_x <= width/2. \
                        or pos_y+width/2. >= self.m_image_in_port.get_shape()[2]\
                        or pos_x+width/2. >= self.m_image_in_port.get_shape()[1]:
                    warnings.warn("The region for the star extraction exceeds the image.")

                subimage = image[int(pos_y-width/2.):int(pos_y+width/2.),
                                 int(pos_x-width/2.):int(pos_x+width/2.)]

            im_smooth = cv2.GaussianBlur(subimage, kernel, sigma)

            # argmax[0] is the y position and argmax[1] is the x position
            argmax = np.asarray(np.unravel_index(im_smooth.argmax(), im_smooth.shape))

            if self.m_position is not None:
                argmax[0] += pos_y-width/2.
                argmax[1] += pos_x-width/2.

            if self.m_image_size is not None:
                if argmax[0] <= psf_radius or argmax[1] <= psf_radius \
                        or argmax[0] + psf_radius >= image.shape[0] \
                        or argmax[1] + psf_radius >= image.shape[1]:

                    raise ValueError('Highest value is near the border. PSF size is too '
                                     'large to be cut (image index = '+str(self.m_count)+', '
                                     'pixel with highest value [x,y] = ' +str([argmax[1]] + \
                                     [argmax[0]])+ ').')

                im_crop = image[int(argmax[0] - psf_radius):int(argmax[0] + psf_radius),
                                int(argmax[1] - psf_radius):int(argmax[1] + psf_radius)]

            star.append(argmax)
            self.m_count += 1

            if self.m_image_size is not None:
                return im_crop

        self.apply_function_to_images(_crop_image,
                                      self.m_image_in_port,
                                      self.m_image_out_port,
                                      "Running StarExtractionModule...")

        self.m_position_out_port.add_attribute("STAR_POSITION", np.asarray(star), static=False)

        if self.m_image_size is not None and self.m_image_out_port is not None:
            self.m_image_out_port.copy_attributes_from_input_port(self.m_image_in_port)
            self.m_image_out_port.add_history_information("Star extract", "maximum")
            self.m_image_out_port.close_port()


class StarAlignmentModule(ProcessingModule):
    """
    Module to align the images with a cross-correlation in Fourier space.
    """

    def __init__(self,
                 name_in="star_align",
                 image_in_tag="im_arr",
                 ref_image_in_tag=None,
                 image_out_tag="im_arr_aligned",
                 interpolation="spline",
                 accuracy=10,
                 resize=None,
                 num_references=10):
        """
        Constructor of StarAlignmentModule.

        :param name_in: Unique name of the module instance.
        :type name_in: str
        :param image_in_tag: Tag of the database entry with the stack of images that is read as
                             input.
        :type image_in_tag: str
        :param ref_image_in_tag: Tag of the database entry with the reference image(s)
                                 that are read as input. If it is set to None, a random
                                 subsample of *num_references* elements of *image_in_tag*
                                 is taken as reference image(s)
        :type ref_image_in_tag: str
        :param image_out_tag: Tag of the database entry with the images that are written as
                              output.
        :type image_out_tag: str
        :param interpolation: Type of interpolation that is used for shifting the images (spline,
                              bilinear, or fft).
        :type interpolation: str
        :param accuracy: Upsampling factor for the cross-correlation. Images will be registered
                         to within 1/accuracy of a pixel.
        :type accuracy: float
        :param resize: Scaling factor for the up/down-sampling before the images are shifted.
        :type resize: float
        :param num_references: Number of reference images for the cross-correlation.
        :type num_references: int

        :return: None
        """

        super(StarAlignmentModule, self).__init__(name_in)

        self.m_image_in_port = self.add_input_port(image_in_tag)
        self.m_image_out_port = self.add_output_port(image_out_tag)

        if ref_image_in_tag is not None:
            self.m_ref_image_in_port = self.add_input_port(ref_image_in_tag)
        else:
            self.m_ref_image_in_port = None

        self.m_interpolation = interpolation
        self.m_accuracy = accuracy
        self.m_resize = resize
        self.m_num_references = num_references

    def run(self):
        """
        Run method of the module. Applies a cross-correlation of the input images with respect to
        a stack of reference images, rescales the image dimensions, and shifts the images to a
        common center.

        :return: None
        """

        if self.m_ref_image_in_port is not None:
            im_dim = self.m_ref_image_in_port.get_ndim()

            if im_dim == 3:
                if self.m_ref_image_in_port.get_shape()[0] > self.m_num_references:
                    ref_images = self.m_ref_image_in_port[np.sort(
                        np.random.choice(self.m_ref_image_in_port.get_shape()[0],
                                         self.m_num_references,
                                         replace=False)), :, :]

                else:
                    ref_images = self.m_ref_image_in_port.get_all()
                    self.m_num_references = self.m_ref_image_in_port.get_shape()[0]

            elif im_dim == 2:
                ref_images = np.array([self.m_ref_image_in_port.get_all(), ])
                self.m_num_references = 1

            else:
                raise ValueError("Reference images need to be 2D or 3D.")

        else:
            random = np.random.choice(self.m_image_in_port.get_shape()[0],
                                      self.m_num_references,
                                      replace=False)
            sort = np.sort(random)
            ref_images = self.m_image_in_port[sort, :, :]

        def _align_image(image_in):
            offset = np.array([0., 0.])

            for i in range(self.m_num_references):
                tmp_offset, _, _ = register_translation(ref_images[i, :, :],
                                                        image_in,
                                                        upsample_factor=self.m_accuracy)
                offset += tmp_offset

            offset /= float(self.m_num_references)
            if self.m_resize is not None:
                offset *= self.m_resize

            if self.m_resize is not None:
                sum_before = np.sum(image_in)
                tmp_image = rescale(image=np.asarray(image_in, dtype=np.float64),
                                    scale=(self.m_resize, self.m_resize),
                                    order=5,
                                    mode="reflect")
                sum_after = np.sum(tmp_image)

                # Conserve flux because the rescale function normalizes all values to [0:1].
                tmp_image = tmp_image*(sum_before/sum_after)

            else:
                tmp_image = image_in

            if self.m_interpolation == "spline":
                tmp_image = shift(tmp_image, offset, order=5)

            elif self.m_interpolation == "bilinear":
                tmp_image = shift(tmp_image, offset, order=1)

            elif self.m_interpolation == "fft":
                tmp_image_spec = fourier_shift(np.fft.fftn(tmp_image), offset)
                tmp_image = np.fft.ifftn(tmp_image_spec).real

            else:
                raise ValueError("Interpolation should be spline, bilinear, or fft.")

            return tmp_image

        self.apply_function_to_images(_align_image,
                                      self.m_image_in_port,
                                      self.m_image_out_port,
                                      "Running StarAlignmentModule...")

        self.m_image_out_port.copy_attributes_from_input_port(self.m_image_in_port)

        if self.m_resize is not None:
            pixscale = self.m_image_in_port.get_attribute("PIXSCALE")
            self.m_image_out_port.add_attribute("PIXSCALE", pixscale/self.m_resize)

        if self.m_resize is None:
            history = "cross-correlation, no upsampling"
        else:
            history = "cross-correlation, upsampling factor =" + str(self.m_resize)
        self.m_image_out_port.add_history_information("PSF alignment", history)
        self.m_image_out_port.close_port()


class StarCenteringModule(ProcessingModule):
    """
    Module for centering the star by fitting a 2D Gaussian profile.
    """

    def __init__(self,
                 name_in="centering",
                 image_in_tag="im_arr",
                 image_out_tag="im_center",
                 mask_out_tag=None,
                 fit_out_tag="center_fit",
                 method="full",
                 interpolation="spline",
                 radius=0.1,
                 sign="positive",
                 **kwargs):
        """
        Constructor of StarCenteringModule.

        :param name_in: Unique name of the module instance.
        :type name_in: str
        :param image_in_tag: Tag of the database entry with images that are read as input.
        :type image_in_tag: str
        :param image_out_tag: Tag of the database entry with the centered images that are written
                              as output. Should be different from *image_in_tag*. Data is not
                              written when set to *None*.
        :type image_out_tag: str
        :param mask_out_tag: Tag of the database entry with the masked images that are written as
                             output. The unmasked part of the images is used for the fit. Data is
                             not written when set to *None*.
        :type mask_out_tag: str
        :param fit_out_tag: Tag of the database entry with the best-fit results of the 2D Gaussian
                            fit and the 1-sigma errors. Data is written in the following format:
                            x offset (arcsec), x offset error (arcsec), y offset (arcsec), y offset
                            error (arcsec), FWHM major axis (arcsec), FWHM major axis error
                            (arcsec), FWHM minor axis (arcsec), FWHM minor axis error
                            (arcsec), amplitude (counts), amplitude error (counts), angle (deg),
                            angle error (deg) measured in counterclockwise direction with respect
                            to the upward direction (i.e., East of North).
        :type fit_out_tag: str
        :param method: Fit and shift all the images individually ("full") or only fit the mean of
                       the cube and shift all images to that location ("mean"). The "mean" method
                       could be used after running the StarAlignmentModule.
        :type method: str
        :param interpolation: Type of interpolation that is used for shifting the images (spline,
                              bilinear, or fft).
        :type interpolation: str
        :param radius: Radius (arcsec) around the center of the image beyond which pixels are
                       neglected with the fit. The radius is centered on the position specified
                       in *guess*, which is the center of the image by default.
        :type radius: float
        :param sign: Fit a *"positive"* or *"negative"* Gaussian. A negative Gaussian can be
                     used to center coronagraphic data in which a dark hole is present.
        :type sign: str
        :param \**kwargs:
            See below.

        :Keyword arguments:
             * **guess** (*tuple*) -- Tuple with the initial parameter values for the least
                                      squares fit: center x (pix), center y (pix), FWHM x (pix),
                                      FWHM y (pix), amplitude (counts), angle (deg). Note that the
                                      center positions are relative to the image center.

        :return: None
        """

        if "guess" in kwargs:
            self.m_guess = kwargs["guess"]
        else:
            self.m_guess = (0., 0., 1., 1., 1., 0.)

        super(StarCenteringModule, self).__init__(name_in)

        self.m_image_in_port = self.add_input_port(image_in_tag)
        if image_out_tag is None:
            self.m_image_out_port = None
        else:
            self.m_image_out_port = self.add_output_port(image_out_tag)
        if mask_out_tag is None:
            self.m_mask_out_port = None
        else:
            self.m_mask_out_port = self.add_output_port(mask_out_tag)
        self.m_fit_out_port = self.add_output_port(fit_out_tag)

        self.m_method = method
        self.m_interpolation = interpolation
        self.m_radius = radius
        self.m_sign = sign
        self.m_count = 0

    def run(self):
        """
        Run method of the module. Uses a non-linear least squares (Levenberg-Marquardt) to fit the
        the individual images or the mean of the stack with a 2D Gaussian profile, shifts the
        images with subpixel precision, and writes the centered images and the fitting results. The
        fitting results contain zeros in case the algorithm could not converge.

        :return: None
        """

        self.m_image_out_port.del_all_data()
        self.m_image_out_port.del_all_attributes()

        self.m_fit_out_port.del_all_data()
        self.m_fit_out_port.del_all_attributes()

        if self.m_mask_out_port is not None:
            self.m_mask_out_port.del_all_data()
            self.m_mask_out_port.del_all_attributes()

        memory = self._m_config_port.get_attribute("MEMORY")
        pixscale = self.m_image_in_port.get_attribute("PIXSCALE")

        def _initialize():
            if self.m_radius is not None:
                self.m_radius /= pixscale

            ndim = self.m_image_in_port.get_ndim()

            if ndim == 2:
                nimages = 1
            elif ndim == 3:
                nimages = self.m_image_in_port.get_shape()[0]

            npix = self.m_image_in_port.get_shape()[1]

            if npix/2.+self.m_guess[0]+self.m_radius > npix or \
                    npix/2.+self.m_guess[1]+self.m_radius > npix or \
                    npix/2.+self.m_guess[1]-self.m_radius < 0. or \
                    npix/2.+self.m_guess[1]-self.m_radius < 0.:
                raise ValueError("Mask radius extends beyond the size of the image.")

            frames = memory_frames(memory, nimages)

            return ndim, nimages, npix, frames

        def _2d_gaussian((x_grid, y_grid, rr_ap_1d, npix),
                         x_center,
                         y_center,
                         fwhm_x,
                         fwhm_y,
                         amp,
                         theta):
            rr_ap = np.reshape(rr_ap_1d, (npix, npix))

            xx_grid, yy_grid = np.meshgrid(x_grid, y_grid)
            x_diff = xx_grid - x_center
            y_diff = yy_grid - y_center

            sigma_x = fwhm_x/math.sqrt(8.*math.log(2.))
            sigma_y = fwhm_y/math.sqrt(8.*math.log(2.))

            a_gauss = 0.5 * ((np.cos(theta)/sigma_x)**2 + (np.sin(theta)/sigma_y)**2)
            b_gauss = 0.5 * ((np.sin(2.*theta)/sigma_x**2) - (np.sin(2.*theta)/sigma_y**2))
            c_gauss = 0.5 * ((np.sin(theta)/sigma_x)**2 + (np.cos(theta)/sigma_y)**2)

            gaussian = amp*np.exp(-(a_gauss*x_diff**2 + b_gauss*x_diff*y_diff + c_gauss*y_diff**2))
            gaussian = gaussian[rr_ap < self.m_radius]

            return np.ravel(gaussian)

        def _least_squares(image):
            npix = image.shape[0]

            if npix%2 == 0:
                x_grid = y_grid = np.linspace(-npix/2+0.5, npix/2-0.5, npix)
                x_ap = np.linspace(-npix/2+0.5-self.m_guess[0], npix/2-0.5-self.m_guess[0], npix)
                y_ap = np.linspace(-npix/2+0.5-self.m_guess[1], npix/2-0.5-self.m_guess[1], npix)

            elif npix%2 == 1:
                x_grid = y_grid = np.linspace(-(npix-1)/2, (npix-1)/2, npix)
                x_ap = np.linspace(-(npix-1)/2-self.m_guess[0], (npix-1)/2-self.m_guess[0], npix)
                y_ap = np.linspace(-(npix-1)/2-self.m_guess[1], (npix-1)/2-self.m_guess[1], npix)

            xx_ap, yy_ap = np.meshgrid(x_ap, y_ap)
            rr_ap = np.sqrt(xx_ap**2+yy_ap**2)
            rr_ap_1d = np.ravel(rr_ap)

            if self.m_mask_out_port is not None:
                mask = np.copy(image)
                mask[rr_ap > self.m_radius] = 0.

                if self.m_method == "mean":
                    self.m_mask_out_port.set_all(mask)
                elif self.m_method == "full":
                    self.m_mask_out_port.append(mask, data_dim=3)

            if self.m_sign == "negative":
                image = -image + np.abs(np.min(-image))

            image = image[rr_ap < self.m_radius]

            try:
                popt, pcov = curve_fit(_2d_gaussian,
                                       (x_grid, y_grid, rr_ap_1d, npix),
                                       image,
                                       p0=self.m_guess,
                                       sigma=None,
                                       method='lm')

                perr = np.sqrt(np.diag(pcov))

            except RuntimeError:
                popt = np.zeros(6)
                perr = np.zeros(6)
                self.m_count += 1

            res = np.asarray((popt[0]*pixscale, perr[0]*pixscale,
                              popt[1]*pixscale, perr[1]*pixscale,
                              popt[2]*pixscale, perr[2]*pixscale,
                              popt[3]*pixscale, perr[3]*pixscale,
                              popt[4], perr[4],
                              math.degrees(popt[5])%360., math.degrees(perr[5])))

            self.m_fit_out_port.append(res, data_dim=2)

            return popt

        def _centering(image,
                       fit):

            if self.m_method == "full":
                popt = _least_squares(np.copy(image))

            elif self.m_method == "mean":
                popt = fit

            if self.m_interpolation == "spline":
                im_center = shift(image, (-popt[1], -popt[0]), order=5)

            elif self.m_interpolation == "bilinear":
                im_center = shift(image, (-popt[1], -popt[0]), order=1)

            elif self.m_interpolation == "fft":
                fft_shift = fourier_shift(np.fft.fftn(image), (-popt[1], -popt[0]))
                im_center = np.fft.ifftn(fft_shift).real

            return im_center

<<<<<<< HEAD
        if self.m_image_out_port is not None:
            self.m_image_out_port.del_all_data()
            self.m_image_out_port.del_all_attributes()

        self.m_fit_out_port.del_all_data()
        self.m_fit_out_port.del_all_attributes()

        if self.m_mask_out_port is not None:
            self.m_mask_out_port.del_all_data()
            self.m_mask_out_port.del_all_attributes()

        memory = self._m_config_port.get_attribute("MEMORY")
        pixscale = self.m_image_in_port.get_attribute("PIXSCALE")

        if self.m_radius is not None:
            self.m_radius /= pixscale

        ndim = self.m_image_in_port.get_ndim()

        if ndim == 2:
            nimages = 1
        elif ndim == 3:
            nimages = self.m_image_in_port.get_shape()[0]

        npix = self.m_image_in_port.get_shape()[1]

        if npix/2.+self.m_guess[0]+self.m_radius > npix or \
                npix/2.+self.m_guess[1]+self.m_radius > npix or \
                npix/2.+self.m_guess[1]-self.m_radius < 0. or \
                npix/2.+self.m_guess[1]-self.m_radius < 0.:
            raise ValueError("Mask radius extends beyond the size of the image.")

        frames = memory_frames(memory, nimages)
=======
        ndim, nimages, npix, frames = _initialize()
>>>>>>> 15aa9ea0

        if self.m_method == "full":
            fit = None

        elif self.m_method == "mean":
            im_mean = np.zeros((npix, npix))

            if ndim == 2:
                im_mean += self.m_image_in_port[:, :]

            elif ndim == 3:
                for i, _ in enumerate(frames[:-1]):
                    im_mean += np.sum(self.m_image_in_port[frames[i]:frames[i+1], ], axis=0)

                im_mean /= float(nimages)

            fit = _least_squares(im_mean)

        self.apply_function_to_images(_centering,
                                      self.m_image_in_port,
                                      self.m_image_out_port,
                                      "Running StarCenteringModule...",
                                      func_args=(fit, ))

        if self.m_count > 0:
            print "2D Gaussian fit could not converge on %s image(s). [WARNING]" % self.m_count

        if self.m_mask_out_port is not None:
            self.m_image_out_port.add_history_information("Centering", "2D Gaussian fit")
            self.m_image_out_port.copy_attributes_from_input_port(self.m_image_in_port)

        self.m_fit_out_port.add_history_information("Centering", "2D Gaussian fit")
        self.m_fit_out_port.copy_attributes_from_input_port(self.m_image_in_port)

        if self.m_mask_out_port is not None:
            self.m_mask_out_port.add_history_information("Centering", "2D Gaussian fit")
            self.m_mask_out_port.copy_attributes_from_input_port(self.m_image_in_port)

        self.m_fit_out_port.close_port()


class ShiftImagesModule(ProcessingModule):
    """
    Module for shifting of an image.
    """

    def __init__(self,
                 shift_xy,
                 name_in="shift",
                 image_in_tag="im_arr",
                 image_out_tag="im_arr_shifted"):
        """
        Constructor of ShiftImagesModule.

        :param shift_xy: Tuple (delta_x, delta_y) with the shift (pix) in both directions.
        :type shift_xy: tuple, float
        :param name_in: Unique name of the module instance.
        :type name_in: str
        :param image_in_tag: Tag of the database entry that is read as input.
        :type image_in_tag: str
        :param image_out_tag: Tag of the database entry that is written as output. Should be
                              different from *image_in_tag*.
        :type image_out_tag: str

        :return: None
        """

        super(ShiftImagesModule, self).__init__(name_in=name_in)

        self.m_image_in_port = self.add_input_port(image_in_tag)
        self.m_image_out_port = self.add_output_port(image_out_tag)

        self.m_shift = shift_xy

    def run(self):
        """
        Run method of the module. Shifts an image with a fifth order spline interpolation.

        :return: None
        """

        def _image_shift(image_in):
            return shift(image_in, (self.m_shift[1], self.m_shift[0]), order=5)

        self.apply_function_to_images(_image_shift,
                                      self.m_image_in_port,
                                      self.m_image_out_port,
                                      "Running ShiftImagesModule...")

        self.m_image_out_port.add_history_information("Images shifted", str(self.m_shift))
        self.m_image_out_port.copy_attributes_from_input_port(self.m_image_in_port)
        self.m_image_out_port.close_port()<|MERGE_RESOLUTION|>--- conflicted
+++ resolved
@@ -582,43 +582,7 @@
 
             return im_center
 
-<<<<<<< HEAD
-        if self.m_image_out_port is not None:
-            self.m_image_out_port.del_all_data()
-            self.m_image_out_port.del_all_attributes()
-
-        self.m_fit_out_port.del_all_data()
-        self.m_fit_out_port.del_all_attributes()
-
-        if self.m_mask_out_port is not None:
-            self.m_mask_out_port.del_all_data()
-            self.m_mask_out_port.del_all_attributes()
-
-        memory = self._m_config_port.get_attribute("MEMORY")
-        pixscale = self.m_image_in_port.get_attribute("PIXSCALE")
-
-        if self.m_radius is not None:
-            self.m_radius /= pixscale
-
-        ndim = self.m_image_in_port.get_ndim()
-
-        if ndim == 2:
-            nimages = 1
-        elif ndim == 3:
-            nimages = self.m_image_in_port.get_shape()[0]
-
-        npix = self.m_image_in_port.get_shape()[1]
-
-        if npix/2.+self.m_guess[0]+self.m_radius > npix or \
-                npix/2.+self.m_guess[1]+self.m_radius > npix or \
-                npix/2.+self.m_guess[1]-self.m_radius < 0. or \
-                npix/2.+self.m_guess[1]-self.m_radius < 0.:
-            raise ValueError("Mask radius extends beyond the size of the image.")
-
-        frames = memory_frames(memory, nimages)
-=======
         ndim, nimages, npix, frames = _initialize()
->>>>>>> 15aa9ea0
 
         if self.m_method == "full":
             fit = None
